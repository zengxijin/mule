--- conflicted
+++ resolved
@@ -56,18 +56,13 @@
             <scope>test</scope>
         </dependency>
         <dependency>
-<<<<<<< HEAD
-            <groupId>org.mule.tests</groupId>
-            <artifactId>mule-tests-unit</artifactId>
-=======
             <groupId>org.hamcrest</groupId>
             <artifactId>hamcrest-library</artifactId>
             <scope>test</scope>
         </dependency>
         <dependency>
-            <groupId>org.mule</groupId>
-            <artifactId>mule-core</artifactId>
->>>>>>> ff436c25
+            <groupId>org.mule.tests</groupId>
+            <artifactId>mule-tests-unit</artifactId>
             <version>${project.version}</version>
             <scope>test</scope>
         </dependency>
