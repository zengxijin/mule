/*
 * $Id$
 * --------------------------------------------------------------------------------------
 * Copyright (c) MuleSoft, Inc.  All rights reserved.  http://www.mulesoft.com
 *
 * The software in this package is published under the terms of the CPAL v1.0
 * license, a copy of which has been included with this distribution in the
 * LICENSE.txt file.
 */

package org.mule.transport.http.reliability;

import static org.junit.Assert.assertEquals;
import static org.junit.Assert.assertTrue;

import org.mule.DefaultMuleMessage;
import org.mule.api.MessagingException;
import org.mule.api.MuleContext;
import org.mule.api.MuleEvent;
import org.mule.exception.AbstractMessagingExceptionStrategy;
import org.mule.exception.DefaultSystemExceptionStrategy;
import org.mule.message.DefaultExceptionPayload;
import org.mule.routing.filters.WildcardFilter;
import org.mule.tck.junit4.FunctionalTestCase;
import org.mule.tck.junit4.rule.DynamicPort;
import org.mule.transport.NullPayload;
import org.mule.transport.http.HttpConstants;

import org.apache.commons.httpclient.HttpClient;
import org.apache.commons.httpclient.HttpMethodBase;
import org.apache.commons.httpclient.methods.GetMethod;
import org.junit.Rule;
import org.junit.Test;

/**
 * Verify that no inbound messages are lost when exceptions occur.  
 * The message must either make it all the way to the SEDA queue (in the case of 
 * an asynchronous inbound endpoint), or be restored/rolled back at the source.
 * 
 * In the case of the HTTP transport, there is no way to restore the source message
 * so an exception is simply returned to the client.
 */
public class InboundMessageLossTestCase extends FunctionalTestCase
{
    protected HttpClient httpClient = new HttpClient();
    
    @Rule
    public DynamicPort dynamicPort = new DynamicPort("port1");
    
    @Override
    protected String getConfigResources()
    {
        return "reliability/inbound-message-loss.xml";
    }

    @Override
    protected void doSetUp() throws Exception
    {
        super.doSetUp();
        
        // Set SystemExceptionStrategy to redeliver messages (this can only be configured programatically for now)
        ((DefaultSystemExceptionStrategy) muleContext.getExceptionListener()).setRollbackTxFilter(new WildcardFilter("*"));
    }

    @Test
    public void testNoException() throws Exception
    {
        HttpMethodBase request = createRequest(getBaseUri() + "/noException");
        int status = httpClient.executeMethod(request);
        assertEquals(HttpConstants.SC_OK, status);
        assertEquals("Here you go", request.getResponseBodyAsString());
    }
    
    @Test
    public void testTransformerException() throws Exception
    {
        HttpMethodBase request = createRequest(getBaseUri() + "/transformerException");
        int status = httpClient.executeMethod(request);
        assertEquals(HttpConstants.SC_INTERNAL_SERVER_ERROR, status);
        assertTrue(request.getResponseBodyAsString().contains("Failure"));
    }

    @Test
    public void testHandledTransformerException() throws Exception
    {
        HttpMethodBase request = createRequest(getBaseUri() + "/handledTransformerException");
        int status = httpClient.executeMethod(request);
        assertEquals(HttpConstants.SC_OK, status);
        assertTrue(request.getResponseBodyAsString().contains("Success"));
    }

    @Test
    public void testNotHandledTransformerException() throws Exception
    {
        HttpMethodBase request = createRequest(getBaseUri() + "/notHandledTransformerException");
        int status = httpClient.executeMethod(request);
        assertEquals(HttpConstants.SC_INTERNAL_SERVER_ERROR, status);
        assertTrue(request.getResponseBodyAsString().contains("Bad news"));
    }

    @Test
    public void testRouterException() throws Exception
    {
        HttpMethodBase request = createRequest(getBaseUri() + "/routerException");
        int status = httpClient.executeMethod(request);
        assertEquals(HttpConstants.SC_INTERNAL_SERVER_ERROR, status);
        assertTrue(request.getResponseBodyAsString().contains("Failure"));
    }
    
    @Test
    public void testComponentException() throws Exception
    {
        HttpMethodBase request = createRequest(getBaseUri() + "/componentException");
        int status = httpClient.executeMethod(request);
        // Component exception occurs after the SEDA queue for an asynchronous request, but since 
        // this request is synchronous, the failure propagates back to the client.
        assertEquals(HttpConstants.SC_INTERNAL_SERVER_ERROR, status);
        assertTrue(request.getResponseBodyAsString().contains("exception"));
    }    

    protected HttpMethodBase createRequest(String uri)
    {
        return new GetMethod(uri);
    }
    
    protected String getBaseUri()
    {
        return "http://localhost:" + dynamicPort.getNumber();
    }

    /**
     * Custom Exception Handler that handles an exception
     */
    public static class Handler extends AbstractMessagingExceptionStrategy
    {
        public Handler(MuleContext muleContext)
        {
            super(muleContext);
        }

        @Override
        public MuleEvent handleException(Exception ex, MuleEvent event)
        {
            doHandleException(ex, event);
<<<<<<< HEAD
            event.getMessage().setPayload("Success!");
            return event;
=======
            ((MessagingException)ex).setHandled(true);
            return new DefaultMuleEvent(new DefaultMuleMessage("Success!", muleContext), event);
>>>>>>> f92796e8
        }
    }

    /**
     * Custom Exception Handler that creates a different exception
     */
    public static class BadHandler extends AbstractMessagingExceptionStrategy
    {
        public BadHandler(MuleContext muleContext)
        {
            super(muleContext);
        }

        @Override
        public MuleEvent handleException(Exception ex, MuleEvent event)
        {
            doHandleException(ex, event);
            DefaultMuleMessage message = new DefaultMuleMessage(NullPayload.getInstance(), muleContext);
            message.setExceptionPayload(
                new DefaultExceptionPayload(new MessagingException(event, new RuntimeException("Bad news!"))));
            event.setMessage(message);
            return event;
        }
    }
}<|MERGE_RESOLUTION|>--- conflicted
+++ resolved
@@ -142,13 +142,9 @@
         public MuleEvent handleException(Exception ex, MuleEvent event)
         {
             doHandleException(ex, event);
-<<<<<<< HEAD
+            ((MessagingException)ex).setHandled(true);
             event.getMessage().setPayload("Success!");
             return event;
-=======
-            ((MessagingException)ex).setHandled(true);
-            return new DefaultMuleEvent(new DefaultMuleMessage("Success!", muleContext), event);
->>>>>>> f92796e8
         }
     }
 
