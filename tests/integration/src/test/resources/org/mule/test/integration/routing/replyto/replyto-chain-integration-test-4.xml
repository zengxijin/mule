--- conflicted
+++ resolved
@@ -27,11 +27,7 @@
     <!-- This service will append " Received" to the message so we know we're getting the correct one -->
     <flow name="pojo3">
         <vm:inbound-endpoint path="pojo3" exchange-pattern="request-response"/>
-<<<<<<< HEAD
-        <component class="org.mule.functional.testmodels.services.TestReceiver"/>
-=======
         <component class="org.mule.tck.testmodels.services.TestReceiver"/>
->>>>>>> be909a94
     </flow>
 
 </mule>