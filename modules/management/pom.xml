<?xml version="1.0" encoding="UTF-8"?>
<project xmlns="http://maven.apache.org/POM/4.0.0" xmlns:xsi="http://www.w3.org/2001/XMLSchema-instance" xsi:schemaLocation="http://maven.apache.org/POM/4.0.0 http://maven.apache.org/maven-v4_0_0.xsd">
    <modelVersion>4.0.0</modelVersion>
    <parent>
        <groupId>org.mule.modules</groupId>
        <artifactId>mule-modules</artifactId>
<<<<<<< HEAD
        <version>4.0-SNAPSHOT</version>
=======
        <version>3.6.0-M1-SNAPSHOT</version>
>>>>>>> 966e058e
    </parent>
    <artifactId>mule-module-management</artifactId>
    <packaging>jar</packaging>
    <name>Management Extensions</name>
    <description>Management Extensions for Mule</description>

    <properties>
        <licensePath>../../LICENSE_HEADER.txt</licensePath>
    </properties>

    <dependencies>
        <dependency>
            <groupId>org.mule</groupId>
            <artifactId>mule-core</artifactId>
            <version>${project.version}</version>
        </dependency>
        <dependency>
            <groupId>org.mule.modules</groupId>
            <artifactId>mule-module-spring-config</artifactId>
            <version>${project.version}</version>
        </dependency>
        <dependency>
            <groupId>org.springframework</groupId>
            <artifactId>spring-context</artifactId>
        </dependency>
        <dependency>
            <groupId>org.mule.modules</groupId>
            <artifactId>mule-module-xml</artifactId>
            <version>${project.version}</version>
        </dependency>
         <dependency>
            <groupId>mx4j</groupId>
            <artifactId>mx4j-jmx</artifactId>
        </dependency>
         <dependency>
            <groupId>mx4j</groupId>
            <artifactId>mx4j-impl</artifactId>
        </dependency>
         <dependency>
            <groupId>mx4j</groupId>
            <artifactId>mx4j-tools</artifactId>
        </dependency>
         <dependency>
            <groupId>mx4j</groupId>
            <artifactId>mx4j-remote</artifactId>
        </dependency>
         <dependency>
            <groupId>com.yourkit</groupId>
            <artifactId>yjp-controller-api-redist</artifactId>
        </dependency>

        <!-- Unit tests only -->
        <dependency>
            <groupId>org.mule.tests</groupId>
            <artifactId>mule-tests-functional</artifactId>
            <version>${project.version}</version>
            <scope>test</scope>
        </dependency>
        <dependency>
            <groupId>org.mule.transports</groupId>
            <artifactId>mule-transport-vm</artifactId>
            <version>${project.version}</version>
            <scope>test</scope>
        </dependency>
        <dependency>
            <groupId>tanukisoft</groupId>
            <artifactId>wrapper</artifactId>
        </dependency>
    </dependencies>

    <build>
        <plugins>
            <plugin>
                <groupId>org.apache.maven.plugins</groupId>
                <artifactId>maven-surefire-plugin</artifactId>
            </plugin>
        </plugins>
    </build>
</project><|MERGE_RESOLUTION|>--- conflicted
+++ resolved
@@ -4,11 +4,7 @@
     <parent>
         <groupId>org.mule.modules</groupId>
         <artifactId>mule-modules</artifactId>
-<<<<<<< HEAD
         <version>4.0-SNAPSHOT</version>
-=======
-        <version>3.6.0-M1-SNAPSHOT</version>
->>>>>>> 966e058e
     </parent>
     <artifactId>mule-module-management</artifactId>
     <packaging>jar</packaging>
