--- conflicted
+++ resolved
@@ -12,28 +12,9 @@
 
         <spring:bean name="_muleNotificationManager" class="org.mule.config.spring.ServerNotificationManagerConfigurator"/>
 
-<<<<<<< HEAD
-    <!-- Default configuration attributes are configured via default values in mule-core schema mule.xsd.
-         Configuration element is required here so that spring creates a MuleConfiguration instance and
-         populates it with defaults from schema
-    -->
-    <mule:configuration/>
-
-    <mule:notifications>
-        <mule:notification event="CONTEXT"/>
-        <mule:notification event="SECURITY"/>
-        <mule:notification event="MANAGEMENT"/>
-        <mule:notification event="CONNECTION"/>
-        <mule:notification event="REGISTRY"/>
-        <mule:notification event="CUSTOM"/>
-        <mule:notification event="EXCEPTION"/>
-        <mule:notification event="TRANSACTION"/>
-    </mule:notifications>
-=======
         <spring:bean name="_muleConfiguration" class="org.mule.config.spring.MuleConfigurationConfigurator"/>
 
         <spring:bean name="_defaultInMemoryQueueStore,_simpleMemoryQueueStore" class="org.mule.util.store.DefaultObjectStoreFactoryBean" factory-method="createDefaultInMemoryQueueStore"/>
->>>>>>> 069f3b37
 
         <spring:bean name="_defaultPersistentQueueStore,_fileQueueStore" class="org.mule.util.store.DefaultObjectStoreFactoryBean" factory-method="createDefaultPersistentQueueStore"/>
 
@@ -98,8 +79,6 @@
 
         <notifications>
             <notification event="CONTEXT"/>
-            <notification event="MODEL"/>
-            <notification event="SERVICE"/>
             <notification event="SECURITY"/>
             <notification event="MANAGEMENT"/>
             <notification event="CONNECTION"/>
