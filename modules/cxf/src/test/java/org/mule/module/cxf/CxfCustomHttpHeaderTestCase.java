/*
 * Copyright (c) MuleSoft, Inc.  All rights reserved.  http://www.mulesoft.com
 * The software in this package is published under the terms of the CPAL v1.0
 * license, a copy of which has been included with this distribution in the
 * LICENSE.txt file.
 */
package org.mule.module.cxf;

import static java.util.concurrent.TimeUnit.SECONDS;
import static org.junit.Assert.assertEquals;
import static org.junit.Assert.assertNotNull;
import static org.junit.Assert.assertNull;
import static org.junit.Assert.fail;
<<<<<<< HEAD
=======
import static org.mule.module.http.api.HttpConstants.Methods.POST;
import static org.mule.module.http.api.client.HttpRequestOptionsBuilder.newOptions;
import org.mule.DefaultMuleMessage;
>>>>>>> b6f34168
import org.mule.api.MuleMessage;
import org.mule.api.config.MuleProperties;
import org.mule.api.context.notification.ServerNotification;
<<<<<<< HEAD
import org.mule.api.endpoint.InboundEndpoint;
import org.mule.context.notification.EndpointMessageNotification;
import org.mule.tck.junit4.FunctionalTestCase;
=======
import org.mule.module.http.api.client.HttpRequestOptions;
import org.mule.tck.AbstractServiceAndFlowTestCase;
import org.mule.tck.functional.FunctionalTestNotification;
import org.mule.tck.functional.FunctionalTestNotificationListener;
>>>>>>> b6f34168
import org.mule.tck.junit4.rule.DynamicPort;
import org.mule.util.concurrent.Latch;

import java.util.ArrayList;
import java.util.Arrays;
import java.util.Collection;
import java.util.HashMap;
import java.util.List;

import org.junit.Rule;
import org.junit.Test;
import org.junit.runners.Parameterized.Parameters;

<<<<<<< HEAD
public class CxfCustomHttpHeaderTestCase extends FunctionalTestCase implements EndpointMessageNotificationListener
=======
public class CxfCustomHttpHeaderTestCase extends AbstractServiceAndFlowTestCase implements FunctionalTestNotificationListener
>>>>>>> b6f34168
{

    private static final HttpRequestOptions HTTP_REQUEST_OPTIONS = newOptions().method(POST.name()).disableStatusCodeValidation().build();

    private static final String REQUEST_PAYLOAD =
        "<soap:Envelope xmlns:soap=\"http://schemas.xmlsoap.org/soap/envelope/\">\n" +
            "<soap:Body>\n" +
            "<ns1:onReceive xmlns:ns1=\"http://functional.tck.mule.org/\">\n" +
            "    <ns1:arg0 xmlns:xsd=\"http://www.w3.org/2001/XMLSchema\" xmlns:xsi=\"http://www.w3.org/2001/XMLSchema-instance\" xsi:type=\"xsd:string\">Test String</ns1:arg0>\n" +
            "</ns1:onReceive>\n" +
            "</soap:Body>\n" +
            "</soap:Envelope>";

    private static final String SOAP_RESPONSE = "<soap:Envelope xmlns:soap=\"http://schemas.xmlsoap.org/soap/envelope/\"><soap:Body><ns1:onReceiveResponse xmlns:ns1=\"http://functional.tck.mule.org/\"><ns1:return xmlns:xsd=\"http://www.w3.org/2001/XMLSchema\" xmlns:xsi=\"http://www.w3.org/2001/XMLSchema-instance\" xsi:type=\"xsd:string\">Test String Received</ns1:return></ns1:onReceiveResponse></soap:Body></soap:Envelope>";

    private List<MuleMessage> notificationMsgList = new ArrayList<MuleMessage>();
    private Latch latch = new Latch();

    @Rule
    public DynamicPort dynamicPort = new DynamicPort("port1");

    @Override
    protected String getConfigFile()
    {
<<<<<<< HEAD
        return "headers-conf-flow.xml";
=======
        return Arrays.asList(new Object[][]{
            {ConfigVariant.SERVICE, "headers-conf-service.xml"},
            {ConfigVariant.FLOW, "headers-conf-flow.xml"},
            {ConfigVariant.FLOW, "headers-conf-flow-httpn.xml"}
        });
>>>>>>> b6f34168
    }

    @Override
    protected void doSetUp() throws Exception
    {
        muleContext.registerListener(this);
    }

    @Override
    protected void doTearDown() throws Exception
    {
        muleContext.unregisterListener(this);
    }

    @Test
    public void testCxf() throws Exception
    {
        String endpointAddress = "http://localhost:" + dynamicPort.getValue() + "/services/TestComponent";

        String myProperty = "myProperty";

        HashMap<String, Object> props = new HashMap<>();
        props.put(MuleProperties.MULE_USER_PROPERTY, "alan");
        props.put(MuleProperties.MULE_METHOD_PROPERTY, "onReceive");
        props.put(myProperty, myProperty);

        MuleMessage reply = muleContext.getClient().send(
                String.format(endpointAddress),
                new DefaultMuleMessage(REQUEST_PAYLOAD, props, muleContext), HTTP_REQUEST_OPTIONS);

        assertNotNull(reply);
        assertNotNull(reply.getPayload());
        assertEquals(SOAP_RESPONSE, reply.getPayloadAsString());

        latch.await(3000, SECONDS);

        assertEquals(1, notificationMsgList.size());

        // MULE_USER should be allowed in
        assertEquals("alan", notificationMsgList.get(0).getInboundProperty(MuleProperties.MULE_USER_PROPERTY));

        // mule properties should be removed
        assertNull(notificationMsgList.get(0).getInboundProperty(MuleProperties.MULE_IGNORE_METHOD_PROPERTY));

        // custom properties should be allowed in
        assertEquals(myProperty, notificationMsgList.get(0).getInboundProperty(myProperty));
    }

    @Override
    public void onNotification(ServerNotification notification)
    {
        if (notification instanceof FunctionalTestNotification)
        {
            notificationMsgList.add(((FunctionalTestNotification) notification).getEventContext().getMessage());
            latch.release();
        }
        else
        {
            fail("invalid notification: " + notification);
        }
    }
}<|MERGE_RESOLUTION|>--- conflicted
+++ resolved
@@ -11,25 +11,16 @@
 import static org.junit.Assert.assertNotNull;
 import static org.junit.Assert.assertNull;
 import static org.junit.Assert.fail;
-<<<<<<< HEAD
-=======
 import static org.mule.module.http.api.HttpConstants.Methods.POST;
 import static org.mule.module.http.api.client.HttpRequestOptionsBuilder.newOptions;
 import org.mule.DefaultMuleMessage;
->>>>>>> b6f34168
 import org.mule.api.MuleMessage;
 import org.mule.api.config.MuleProperties;
 import org.mule.api.context.notification.ServerNotification;
-<<<<<<< HEAD
-import org.mule.api.endpoint.InboundEndpoint;
-import org.mule.context.notification.EndpointMessageNotification;
-import org.mule.tck.junit4.FunctionalTestCase;
-=======
 import org.mule.module.http.api.client.HttpRequestOptions;
-import org.mule.tck.AbstractServiceAndFlowTestCase;
 import org.mule.tck.functional.FunctionalTestNotification;
 import org.mule.tck.functional.FunctionalTestNotificationListener;
->>>>>>> b6f34168
+import org.mule.tck.junit4.FunctionalTestCase;
 import org.mule.tck.junit4.rule.DynamicPort;
 import org.mule.util.concurrent.Latch;
 
@@ -41,13 +32,12 @@
 
 import org.junit.Rule;
 import org.junit.Test;
+import org.junit.runner.RunWith;
+import org.junit.runners.Parameterized;
 import org.junit.runners.Parameterized.Parameters;
 
-<<<<<<< HEAD
-public class CxfCustomHttpHeaderTestCase extends FunctionalTestCase implements EndpointMessageNotificationListener
-=======
-public class CxfCustomHttpHeaderTestCase extends AbstractServiceAndFlowTestCase implements FunctionalTestNotificationListener
->>>>>>> b6f34168
+@RunWith(Parameterized.class)
+public class CxfCustomHttpHeaderTestCase extends FunctionalTestCase implements FunctionalTestNotificationListener
 {
 
     private static final HttpRequestOptions HTTP_REQUEST_OPTIONS = newOptions().method(POST.name()).disableStatusCodeValidation().build();
@@ -69,18 +59,19 @@
     @Rule
     public DynamicPort dynamicPort = new DynamicPort("port1");
 
+    @Parameters
+    public static Collection<Object[]> parameters()
+    {
+        return Arrays.asList(new Object[][]{
+                {"headers-conf-flow.xml"},
+                {"headers-conf-flow-httpn.xml"}
+        });
+    }
+    
     @Override
     protected String getConfigFile()
     {
-<<<<<<< HEAD
         return "headers-conf-flow.xml";
-=======
-        return Arrays.asList(new Object[][]{
-            {ConfigVariant.SERVICE, "headers-conf-service.xml"},
-            {ConfigVariant.FLOW, "headers-conf-flow.xml"},
-            {ConfigVariant.FLOW, "headers-conf-flow-httpn.xml"}
-        });
->>>>>>> b6f34168
     }
 
     @Override
