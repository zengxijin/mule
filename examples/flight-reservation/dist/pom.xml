<?xml version="1.0" encoding="UTF-8"?>
<project xmlns="http://maven.apache.org/POM/4.0.0" xmlns:xsi="http://www.w3.org/2001/XMLSchema-instance" xsi:schemaLocation="http://maven.apache.org/POM/4.0.0 http://maven.apache.org/maven-v4_0_0.xsd">
    <modelVersion>4.0.0</modelVersion>

    <groupId>org.mule.examples</groupId>
    <artifactId>mule-example-flight-reservation</artifactId>
    <version>1.0</version>
    <name>Flight Reservation Example</name>
    <packaging>mule</packaging>
    <description>This example simulates a flight reservation system using some of the new features added in Mule 3.3.</description>

    <properties>
<<<<<<< HEAD
        <muleVersion>3.4.1-SNAPSHOT</muleVersion>
        <licensePath>../../../LICENSE_HEADER.txt</licensePath>
=======
        <muleVersion>3.4.2-SNAPSHOT</muleVersion>
>>>>>>> d1ab2bcd
    </properties>

    <dependencies>
        <dependency>
            <groupId>org.mule</groupId>
            <artifactId>mule-core</artifactId>
            <version>${muleVersion}</version>
        </dependency>
        <dependency>
            <groupId>org.mule.transports</groupId>
            <artifactId>mule-transport-vm</artifactId>
            <version>${muleVersion}</version>
        </dependency>
        <dependency>
            <groupId>org.mule.transports</groupId>
            <artifactId>mule-transport-http</artifactId>
            <version>${muleVersion}</version>
        </dependency>
        <dependency>
            <groupId>org.mule.modules</groupId>
            <artifactId>mule-module-scripting</artifactId>
            <version>${muleVersion}</version>
        </dependency>
        <dependency>
            <groupId>org.mule.modules</groupId>
            <artifactId>mule-module-json</artifactId>
            <version>${muleVersion}</version>
        </dependency>
        <dependency>
            <groupId>org.mule.transports</groupId>
            <artifactId>mule-transport-ajax</artifactId>
            <version>${muleVersion}</version>
        </dependency>


        <dependency>
            <groupId>junit</groupId>
            <artifactId>junit</artifactId>
            <version>4.9</version>
            <scope>test</scope>
        </dependency>
        <dependency>
            <groupId>org.mule</groupId>
            <artifactId>mule-core</artifactId>
            <version>${muleVersion}</version>
            <scope>test</scope>
            <type>test-jar</type>
        </dependency>
    </dependencies>

    <repositories>
        <repository>
            <id>codehaus</id>
            <name>Codehaus Maven 2.x Release Repository</name>
            <url>http://repository.codehaus.org</url>
            <snapshots>
                <enabled>false</enabled>
            </snapshots>
        </repository>
        <repository>
            <id>codehaus-snapshots</id>
            <name>Codehaus Maven 2.x Snapshots Repository</name>
            <url>http://snapshots.repository.codehaus.org</url>
            <snapshots>
                <enabled>true</enabled>
            </snapshots>
            <releases>
                <enabled>false</enabled>
            </releases>
        </repository>
    </repositories>

    <pluginRepositories>
        <pluginRepository>
            <id>apache-plugin-snapshots</id>
            <name>Apache Maven Plugins Snapshot Repository</name>
            <url>http://people.apache.org/maven-snapshot-repository</url>
            <snapshots>
                <enabled>true</enabled>
            </snapshots>
            <releases>
                <enabled>false</enabled>
            </releases>
        </pluginRepository>
    </pluginRepositories>

    <build>
        <defaultGoal>install</defaultGoal>
        <finalName>${project.artifactId}</finalName>

        <plugins>
            <plugin>
                <groupId>org.apache.maven.plugins</groupId>
                <artifactId>maven-compiler-plugin</artifactId>
                <version>2.3.2</version>
                <configuration>
                    <source>1.6</source>
                    <target>1.6</target>
                </configuration>
            </plugin>
            <plugin>
                <groupId>org.mule.tools</groupId>
                <artifactId>maven-mule-plugin</artifactId>
                <version>1.7</version>
                <extensions>true</extensions>
                <configuration>
                    <copyToAppsDirectory>true</copyToAppsDirectory>
                </configuration>
            </plugin>
        </plugins>
    </build>
</project><|MERGE_RESOLUTION|>--- conflicted
+++ resolved
@@ -10,12 +10,8 @@
     <description>This example simulates a flight reservation system using some of the new features added in Mule 3.3.</description>
 
     <properties>
-<<<<<<< HEAD
-        <muleVersion>3.4.1-SNAPSHOT</muleVersion>
+        <muleVersion>3.4.2-SNAPSHOT</muleVersion>
         <licensePath>../../../LICENSE_HEADER.txt</licensePath>
-=======
-        <muleVersion>3.4.2-SNAPSHOT</muleVersion>
->>>>>>> d1ab2bcd
     </properties>
 
     <dependencies>
