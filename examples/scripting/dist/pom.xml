<?xml version="1.0" encoding="UTF-8"?>
<project xmlns="http://maven.apache.org/POM/4.0.0" xmlns:xsi="http://www.w3.org/2001/XMLSchema-instance" xsi:schemaLocation="http://maven.apache.org/POM/4.0.0 http://maven.apache.org/maven-v4_0_0.xsd">
    <modelVersion>4.0.0</modelVersion>
    <groupId>org.mule.examples</groupId>
    <artifactId>mule-example-scripting</artifactId>
    <version>1.0</version>
    <name>Scripting Example</name>
    <packaging>mule</packaging>
    <description>A simple example that demonstrates Mule's JSR-223 Scripting support.</description>

    <properties>
<<<<<<< HEAD
        <muleVersion>3.4.1-SNAPSHOT</muleVersion>
        <licensePath>../../../LICENSE_HEADER.txt</licensePath>
=======
        <muleVersion>3.4.2-SNAPSHOT</muleVersion>
>>>>>>> d1ab2bcd
    </properties>

    <dependencies>
        <dependency>
            <groupId>org.mule</groupId>
            <artifactId>mule-core</artifactId>
            <version>${muleVersion}</version>
        </dependency>
        <dependency>
            <groupId>org.mule.modules</groupId>
            <artifactId>mule-module-scripting</artifactId>
            <version>${muleVersion}</version>
        </dependency>
        <dependency>
            <groupId>org.mule.modules</groupId>
            <artifactId>mule-module-client</artifactId>
            <version>${muleVersion}</version>
        </dependency>
        <dependency>
            <groupId>org.mule.transports</groupId>
            <artifactId>mule-transport-http</artifactId>
            <version>${muleVersion}</version>
        </dependency>

        <!-- This is the engine for JSR-223 compliance, not the actual implementation -->
        <dependency>
            <groupId>javax.script</groupId>
            <artifactId>jython-engine</artifactId>
            <version>1.1</version>
            <!-- we use our own retrotranslated version -->
            <classifier>jdk14</classifier>
        </dependency>
        <!-- This is the actual language implementation -->
        <dependency>
            <groupId>org.python</groupId>
            <artifactId>jython</artifactId>
            <version>2.2.1</version>
        </dependency>

        <dependency>
            <groupId>junit</groupId>
            <artifactId>junit</artifactId>
            <version>4.9</version>
            <scope>test</scope>
        </dependency>
        <dependency>
            <groupId>org.mule.tests</groupId>
            <artifactId>mule-tests-functional</artifactId>
            <version>${muleVersion}</version>
            <scope>test</scope>
        </dependency>
        <dependency>
            <groupId>org.mule.transports</groupId>
            <artifactId>mule-transport-vm</artifactId>
            <version>${muleVersion}</version>
            <scope>test</scope>
        </dependency>
    </dependencies>

    <repositories>
        <repository>
            <id>codehaus</id>
            <name>Codehaus Maven 2.x Release Repository</name>
            <url>http://repository.codehaus.org</url>
            <snapshots>
                <enabled>false</enabled>
            </snapshots>
        </repository>
        <repository>
            <id>codehaus-snapshots</id>
            <name>Codehaus Maven 2.x Snapshots Repository</name>
            <url>http://snapshots.repository.codehaus.org</url>
            <snapshots>
                <enabled>true</enabled>
            </snapshots>
            <releases>
                <enabled>false</enabled>
            </releases>
        </repository>
        <repository>
            <id>mule</id>
            <name>Mule Dependencies</name>
            <url>http://dist.codehaus.org/mule/dependencies/maven2</url>
            <snapshots>
                <enabled>false</enabled>
            </snapshots>
        </repository>
    </repositories>

    <pluginRepositories>
        <pluginRepository>
            <id>apache-plugin-snapshots</id>
            <name>Apache Maven Plugins Snapshot Repository</name>
            <url>http://people.apache.org/maven-snapshot-repository</url>
            <snapshots>
                <enabled>true</enabled>
            </snapshots>
            <releases>
                <enabled>false</enabled>
            </releases>
        </pluginRepository>
    </pluginRepositories>

    <build>
        <defaultGoal>install</defaultGoal>
        <finalName>${project.artifactId}</finalName>

        <plugins>
            <plugin>
                <groupId>org.apache.maven.plugins</groupId>
                <artifactId>maven-compiler-plugin</artifactId>
                <version>2.3.2</version>
                <configuration>
                    <source>1.6</source>
                    <target>1.6</target>
                    <encoding>ISO-8859-1</encoding>
                </configuration>
            </plugin>
            <plugin>
                <groupId>org.mule.tools</groupId>
                <artifactId>maven-mule-plugin</artifactId>
                <version>1.7</version>
                <extensions>true</extensions>
                <configuration>
                    <copyToAppsDirectory>true</copyToAppsDirectory>
                </configuration>
            </plugin>
        </plugins>
    </build>
</project><|MERGE_RESOLUTION|>--- conflicted
+++ resolved
@@ -9,12 +9,8 @@
     <description>A simple example that demonstrates Mule's JSR-223 Scripting support.</description>
 
     <properties>
-<<<<<<< HEAD
-        <muleVersion>3.4.1-SNAPSHOT</muleVersion>
+        <muleVersion>3.4.2-SNAPSHOT</muleVersion>
         <licensePath>../../../LICENSE_HEADER.txt</licensePath>
-=======
-        <muleVersion>3.4.2-SNAPSHOT</muleVersion>
->>>>>>> d1ab2bcd
     </properties>
 
     <dependencies>
