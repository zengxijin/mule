/*
 * Copyright (c) MuleSoft, Inc.  All rights reserved.  http://www.mulesoft.com
 * The software in this package is published under the terms of the CPAL v1.0
 * license, a copy of which has been included with this distribution in the
 * LICENSE.txt file.
 */
package org.mule.module.cxf;

import static org.junit.Assert.assertTrue;
<<<<<<< HEAD
import org.mule.api.MuleMessage;
import org.mule.api.client.MuleClient;
import org.mule.tck.junit4.FunctionalTestCase;
=======
import static org.mule.module.http.api.client.HttpRequestOptionsBuilder.newOptions;
import org.mule.DefaultMuleMessage;
import org.mule.api.MuleMessage;
import org.mule.api.client.MuleClient;
import org.mule.module.http.api.HttpConstants;
import org.mule.module.http.api.client.HttpRequestOptions;
import org.mule.tck.AbstractServiceAndFlowTestCase;
>>>>>>> b6f34168
import org.mule.tck.junit4.rule.DynamicPort;

import org.junit.Rule;
import org.junit.Test;
<<<<<<< HEAD

public class ProxySoapVersionTestCase extends FunctionalTestCase
=======
import org.junit.runners.Parameterized;

public class ProxySoapVersionTestCase extends AbstractServiceAndFlowTestCase
>>>>>>> b6f34168
{
    private static final HttpRequestOptions HTTP_REQUEST_OPTIONS = newOptions().method(HttpConstants.Methods.POST.name()).disableStatusCodeValidation().build();

    String doGoogleSearch = "<urn:doGoogleSearch xmlns:xsi=\"http://www.w3.org/2001/XMLSchema-instance\" xmlns:xsd=\"http://www.w3.org/2001/XMLSchema\" xmlns:urn=\"urn:GoogleSearch\">";

    // Message using Soap 1.2 version
    String msgWithComment = "<soap12:Envelope xmlns:soap12=\"http://www.w3.org/2003/05/soap-envelope\">"
        + "<!-- comment 1 -->"
        + "<soap12:Header>"
        + "<!-- comment 2 -->"
        + "</soap12:Header>"
        + "<!-- comment 3 -->"
        + "<soap12:Body>"
        + "<!-- comment 4 -->"
        + doGoogleSearch
        + "<!-- this comment breaks it -->"
        + "<key>1</key>"
        + "<!-- comment 5 -->"
        + "<q>a</q>"
        + "<start>0</start>"
        + "<maxResults>1</maxResults>"
        + "<filter>false</filter>"
        + "<restrict>a</restrict>"
        + "<safeSearch>true</safeSearch>"
        + "<lr>a</lr>"
        + "<ie>b</ie>"
        + "<oe>c</oe>"
        + "</urn:doGoogleSearch>"
        + "<!-- comment 6 -->"
        + "</soap12:Body>"
        + "<!-- comment 7 -->"
        + "</soap12:Envelope>";

    @Rule
    public DynamicPort dynamicPort = new DynamicPort("port1");

    @Override
    protected String getConfigFile()
    {
<<<<<<< HEAD
        return "proxy-soap-version-conf-flow.xml";
=======
        return Arrays.asList(new Object[][] {
                {AbstractServiceAndFlowTestCase.ConfigVariant.SERVICE, "proxy-soap-version-conf-service.xml"},
                {AbstractServiceAndFlowTestCase.ConfigVariant.FLOW, "proxy-soap-version-conf-flow.xml"},
                {AbstractServiceAndFlowTestCase.ConfigVariant.FLOW, "proxy-soap-version-conf-flow-httpn.xml"}
        });
>>>>>>> b6f34168
    }

    @Test
    public void testProxyWithCommentInRequest() throws Exception
    {
        MuleClient client = muleContext.getClient();
        MuleMessage result = client.send("http://localhost:" + dynamicPort.getNumber() + "/services/proxy-soap-version", new DefaultMuleMessage(msgWithComment, muleContext), HTTP_REQUEST_OPTIONS);
        String resString = result.getPayloadAsString();
        assertTrue(resString.contains(doGoogleSearch));
    }
}<|MERGE_RESOLUTION|>--- conflicted
+++ resolved
@@ -7,31 +7,24 @@
 package org.mule.module.cxf;
 
 import static org.junit.Assert.assertTrue;
-<<<<<<< HEAD
-import org.mule.api.MuleMessage;
-import org.mule.api.client.MuleClient;
-import org.mule.tck.junit4.FunctionalTestCase;
-=======
 import static org.mule.module.http.api.client.HttpRequestOptionsBuilder.newOptions;
-import org.mule.DefaultMuleMessage;
 import org.mule.api.MuleMessage;
 import org.mule.api.client.MuleClient;
 import org.mule.module.http.api.HttpConstants;
 import org.mule.module.http.api.client.HttpRequestOptions;
-import org.mule.tck.AbstractServiceAndFlowTestCase;
->>>>>>> b6f34168
+import org.mule.tck.junit4.FunctionalTestCase;
 import org.mule.tck.junit4.rule.DynamicPort;
+
+import java.util.Arrays;
+import java.util.Collection;
 
 import org.junit.Rule;
 import org.junit.Test;
-<<<<<<< HEAD
-
-public class ProxySoapVersionTestCase extends FunctionalTestCase
-=======
+import org.junit.runner.RunWith;
 import org.junit.runners.Parameterized;
 
-public class ProxySoapVersionTestCase extends AbstractServiceAndFlowTestCase
->>>>>>> b6f34168
+@RunWith(Parameterized.class)
+public class ProxySoapVersionTestCase extends FunctionalTestCase
 {
     private static final HttpRequestOptions HTTP_REQUEST_OPTIONS = newOptions().method(HttpConstants.Methods.POST.name()).disableStatusCodeValidation().build();
 
@@ -67,19 +60,23 @@
 
     @Rule
     public DynamicPort dynamicPort = new DynamicPort("port1");
+    
+    @Parameterized.Parameter
+    public String config;
+
+    @Parameterized.Parameters
+    public static Collection<Object[]> parameters()
+    {
+        return Arrays.asList(new Object[][] {
+                {"proxy-soap-version-conf-flow.xml"},
+                {"proxy-soap-version-conf-flow-httpn.xml"}
+        });
+    }
 
     @Override
     protected String getConfigFile()
     {
-<<<<<<< HEAD
-        return "proxy-soap-version-conf-flow.xml";
-=======
-        return Arrays.asList(new Object[][] {
-                {AbstractServiceAndFlowTestCase.ConfigVariant.SERVICE, "proxy-soap-version-conf-service.xml"},
-                {AbstractServiceAndFlowTestCase.ConfigVariant.FLOW, "proxy-soap-version-conf-flow.xml"},
-                {AbstractServiceAndFlowTestCase.ConfigVariant.FLOW, "proxy-soap-version-conf-flow-httpn.xml"}
-        });
->>>>>>> b6f34168
+        return config;
     }
 
     @Test
