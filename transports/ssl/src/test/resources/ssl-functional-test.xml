--- conflicted
+++ resolved
@@ -24,33 +24,21 @@
     <flow name="testComponent1">
         <ssl:inbound-endpoint ref="sendEndpoint"/>
         <test:component appendString=" Received">
-<<<<<<< HEAD
-            <test:callback class="org.mule.functional.functional.CounterCallback"/>
-=======
             <test:callback class="org.mule.tck.functional.CounterCallback"/>
->>>>>>> be909a94
         </test:component>
     </flow>
 
     <flow name="testComponent2">
         <ssl:inbound-endpoint ref="sendManyEndpoint"/>
         <test:component appendString=" Received">
-<<<<<<< HEAD
-            <test:callback class="org.mule.functional.functional.CounterCallback"/>
-=======
             <test:callback class="org.mule.tck.functional.CounterCallback"/>
->>>>>>> be909a94
         </test:component>
     </flow>
 
     <flow name="testComponent3">
         <inbound-endpoint ref="asyncEndpoint"/>
         <test:component appendString=" Received">
-<<<<<<< HEAD
-            <test:callback class="org.mule.functional.functional.ResponseWriterCallback"/>
-=======
             <test:callback class="org.mule.tck.functional.ResponseWriterCallback"/>
->>>>>>> be909a94
         </test:component>
     </flow>
 
