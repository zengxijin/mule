--- conflicted
+++ resolved
@@ -198,13 +198,10 @@
         // Create MuleContext
         DefaultMuleContextBuilder contextBuilder = new DefaultMuleContextBuilder();
         contextBuilder.setMuleConfiguration(configuration);
-<<<<<<< HEAD
+        contextBuilder.setRegistryBootstrapService(registryBootstrapService);
         contextBuilder.setTransportDescriptorService(transportDescriptorService);
         configurationBuilderService = null;
         contextBuilder.setConfigurationBuilderService(configurationBuilderService);
-=======
-        contextBuilder.setRegistryBootstrapService(registryBootstrapService);
->>>>>>> ff436c25
         return doCreateMuleContext(contextBuilder, new ContextConfigurator()
         {
             @Override
@@ -320,7 +317,11 @@
         }
     }
 
-<<<<<<< HEAD
+    public void setRegistryBootstrapService(RegistryBootstrapService registryBootstrapService)
+    {
+        this.registryBootstrapService = registryBootstrapService;
+    }
+
     public void setBundleContext(BundleContext bundleContext)
     {
         this.bundleContext = bundleContext;
@@ -334,11 +335,6 @@
     public void setConfigurationBuilderService(ConfigurationBuilderService configurationBuilderService)
     {
         this.configurationBuilderService = configurationBuilderService;
-=======
-    public void setRegistryBootstrapService(RegistryBootstrapService registryBootstrapService)
-    {
-        this.registryBootstrapService = registryBootstrapService;
->>>>>>> ff436c25
     }
 
     private abstract class ContextConfigurator
