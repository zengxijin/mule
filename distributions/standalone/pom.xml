<?xml version="1.0" encoding="UTF-8"?>
<project xmlns="http://maven.apache.org/POM/4.0.0"
         xmlns:xsi="http://www.w3.org/2001/XMLSchema-instance"
         xsi:schemaLocation="http://maven.apache.org/POM/4.0.0 http://maven.apache.org/maven-v4_0_0.xsd">
    <modelVersion>4.0.0</modelVersion>
    <parent>
        <groupId>org.mule.distributions</groupId>
        <artifactId>mule-distributions</artifactId>
        <version>4.0-SNAPSHOT</version>
    </parent>
    <artifactId>mule-standalone</artifactId>
    <!-- Packaging 'pom' ensures that maven does not try to bind a plugin to the
         'package' phase. We bind the assembly plugin here, that's enough. -->
    <packaging>pom</packaging>
    <name>Full Distribution</name>
    <description>Includes the Mule server with all of its modules and transports.</description>

    <properties>
        <licensePath>../../LICENSE_HEADER.txt</licensePath>
    </properties>

    <build>
        <plugins>
            <plugin>
                <artifactId>maven-assembly-plugin</artifactId>
                <configuration>
                    <descriptors>
                        <descriptor>assembly.xml</descriptor>
                    </descriptors>
                    <appendAssemblyId>false</appendAssemblyId>
                    <tarLongFileMode>gnu</tarLongFileMode>
                </configuration>
                <executions>
                    <execution>
                        <phase>package</phase>
                        <goals>
                            <!--
                                'attached' ensures there's only a single run bound to m2's lifecycle.
                                The default 'assembly' goal would run every plugin in this pom twice.
                            -->
                            <goal>attached</goal>
                        </goals>
                    </execution>
                </executions>
            </plugin>

            <!--
                Create a dummy javadoc folder so the assembly always succeeds
                even without a full site run.
             -->
            <plugin>
                <artifactId>maven-antrun-plugin</artifactId>
                <executions>
                    <execution>
                        <phase>generate-sources</phase>
                        <configuration>
                            <skip>${skipDistributions}</skip>
                            <tasks>
                                <mkdir dir="../../../target/site/apidocs"/>
                            </tasks>
                        </configuration>
                        <goals>
                            <goal>run</goal>
                        </goals>
                    </execution>
                </executions>
            </plugin>

            <plugin>
                <groupId>org.mule.tools</groupId>
                <artifactId>mule-assembly-verifier</artifactId>
            </plugin>

            <plugin>
                <groupId>org.codehaus.gmaven</groupId>
                <artifactId>gmaven-plugin</artifactId>
                <executions>
                    <execution>
                        <phase>generate-sources</phase>
                        <goals>
                            <goal>execute</goal>
                        </goals>
                        <configuration>
                            <source>
                                if (project.properties.skipDistributions == "true") return

                                // splash
                                log.info '*' * 80
                                log.info('Repackaging sources'.center(80))
                                log.info('(full build with a source:jar target must have run before)'.center(80))
                                log.info '*' * 80

                                def muleRoot = "$project.build.directory/../../../"

                                log.info("Mule project root: ${new File(muleRoot).canonicalPath}")

                                def tempDir = "$project.build.directory/sources-temp"
                                ant.mkdir(dir: tempDir)

                                ant.unjar(dest: tempDir) {
                                    fileset(dir: muleRoot) {
                                        include(name: '**/*-sources.jar')
                                        exclude(name: 'osgi-libs/**/*-sources.jar')
                                    }
                                }

                                ant.zip(basedir: tempDir,
                                        destfile: "$project.build.directory/mule-${project.version}-src.zip")
                            </source>
                        </configuration>
                    </execution>
                </executions>
            </plugin>
            <!--
                 We generate a full source bundle using the groovy plugin above. Do not
                 publish maven's autogenerated and empty sources jar of this module.
            -->
            <plugin>
                <groupId>org.apache.maven.plugins</groupId>
                <artifactId>maven-source-plugin</artifactId>
                <configuration>
                    <attach>false</attach>
                </configuration>
            </plugin>

        </plugins>
    </build>

    <dependencies>
        <!-- Mule Core -->
        <dependency>
            <groupId>org.mule</groupId>
            <artifactId>mule-core</artifactId>
            <version>${project.version}</version>
        </dependency>
<<<<<<< HEAD
        <!-- Include all Mule Example Apps -->
        <dependency>
            <groupId>org.mule.examples</groupId>
            <artifactId>mule-examples-all</artifactId>
            <version>${project.version}</version>
            <type>pom</type>
            <exclusions>
                <exclusion>
                    <groupId>org.mule.examples</groupId>
                    <artifactId>mule-example-cep</artifactId>
                </exclusion>
                <exclusion>
                    <groupId>org.mule.examples</groupId>
                    <artifactId>mule-example-errorhandler</artifactId>
                </exclusion>
                <exclusion>
                    <groupId>org.mule.examples</groupId>
                    <artifactId>mule-example-geomail</artifactId>
                </exclusion>
                <exclusion>
                    <groupId>org.mule.examples</groupId>
                    <artifactId>mule-example-loanbroker-bpm</artifactId>
                </exclusion>
                <exclusion>
                    <groupId>org.mule.examples</groupId>
                    <artifactId>mule-example-notifications</artifactId>
                </exclusion>
            </exclusions>
        </dependency>
=======
>>>>>>> 069f3b37
        <!-- Include all Mule Modules -->
        <dependency>
            <groupId>org.mule.modules</groupId>
            <artifactId>mule-modules-all</artifactId>
            <version>${project.version}</version>
            <type>pom</type>
            <exclusions>
                <exclusion>
                    <groupId>xalan</groupId>
                    <artifactId>xalan</artifactId>
                </exclusion>
            </exclusions>
        </dependency>


        <!-- Including Database connector which is not inside Mule code -->
        <dependency>
            <groupId>org.mule.modules</groupId>
            <artifactId>mule-module-db</artifactId>
            <version>${project.version}</version>
        </dependency>

        <!-- Modules for standalone container -->
        <dependency>
            <groupId>org.mule.modules</groupId>
            <artifactId>mule-module-reboot</artifactId>
            <version>${project.version}</version>
        </dependency>
        <dependency>
            <groupId>org.mule.modules</groupId>
            <artifactId>mule-module-launcher</artifactId>
            <version>${project.version}</version>
        </dependency>

       <!-- Include all Mule Transports -->
        <dependency>
            <groupId>org.mule.transports</groupId>
            <artifactId>mule-transports-all</artifactId>
            <version>${project.version}</version>
            <type>pom</type>
        </dependency>

        <!--
            We need to register the endorsed XML jars as dependencies of the
            distribution, so that they can be referenced in the assembly as in/excludes.
        -->
        <dependency>
            <groupId>xml-apis</groupId>
            <artifactId>xml-apis</artifactId>
            <version>1.3.04</version>
        </dependency>
        <dependency>
            <groupId>xerces</groupId>
            <artifactId>xercesImpl</artifactId>
            <version>2.9.1</version>
        </dependency>
        <dependency>
            <groupId>xerces</groupId>
            <artifactId>xml-serializer</artifactId>
            <version>2.7.1</version>
        </dependency>
        <dependency>
            <groupId>xalan</groupId>
            <artifactId>xalan</artifactId>
            <version>${xalanVersion}</version>
            <exclusions>
                <exclusion>
                    <groupId>xalan</groupId>
                    <artifactId>serializer</artifactId>
                </exclusion>
            </exclusions>
        </dependency>

        <!-- make sure we package the test frameworks, too -->
        <dependency>
            <groupId>org.mule</groupId>
            <artifactId>mule-core</artifactId>
            <version>${project.version}</version>
            <type>test-jar</type>
        </dependency>
        <dependency>
            <groupId>org.mule.tests</groupId>
            <artifactId>mule-tests-functional</artifactId>
            <version>${project.version}</version>
            <exclusions>
                <exclusion>
                    <groupId>org.mockito</groupId>
                    <artifactId>mockito-core</artifactId>
                </exclusion>
            </exclusions>
        </dependency>
        <dependency>
            <groupId>junit</groupId>
            <artifactId>junit</artifactId>
        </dependency>
        <dependency>
            <groupId>xmlunit</groupId>
            <artifactId>xmlunit</artifactId>
        </dependency>

<<<<<<< HEAD
        <!--
            Activemq is a transitive dependency from the errorhandler example.
            Make sure it doesn't end up in the standalone distro.
        -->
        <dependency>
            <groupId>org.apache.activemq</groupId>
            <artifactId>activemq-core</artifactId>
            <scope>provided</scope>
        </dependency>

        <!--
            derby is a transitive dependency from the loanbroker-bpm example.
            Make sure it doesn't end up in the standalone distro.
        -->
        <dependency>
            <groupId>org.apache.derby</groupId>
            <artifactId>derby</artifactId>
            <scope>provided</scope>
        </dependency>

        <!--
            Exclude the transitive dependencies of the mule example launcher
         -->
        <dependency>
            <groupId>net.htmlparser.jericho</groupId>
            <artifactId>jericho-html</artifactId>
            <version>3.2</version>
            <scope>provided</scope>
        </dependency>
=======
        <!-- include the ant tasks, so users can point to them, in lib/opt -->
        <dependency>
            <groupId>org.mule.tools</groupId>
            <artifactId>mule-tools-anttasks</artifactId>
            <version>${project.version}</version>
            <type>jar</type>
        </dependency>

>>>>>>> 069f3b37
        <!-- re-add our ant dependency as it gets transitively excluded by jetty's jsp support -->
        <dependency>
            <groupId>org.apache.ant</groupId>
            <artifactId>ant</artifactId>
            <version>${antVersion}</version>

        </dependency>
        <dependency>
            <groupId>xalan</groupId>
            <artifactId>serializer</artifactId>
            <version>2.7.1</version>
            <scope>provided</scope>
        </dependency>

        <!-- add aspectj weaver dependency that was removed from spring-security-3.1 -->
        <dependency>
            <groupId>org.aspectj</groupId>
            <artifactId>aspectjweaver</artifactId>
        </dependency>

    </dependencies>
</project><|MERGE_RESOLUTION|>--- conflicted
+++ resolved
@@ -133,38 +133,6 @@
             <artifactId>mule-core</artifactId>
             <version>${project.version}</version>
         </dependency>
-<<<<<<< HEAD
-        <!-- Include all Mule Example Apps -->
-        <dependency>
-            <groupId>org.mule.examples</groupId>
-            <artifactId>mule-examples-all</artifactId>
-            <version>${project.version}</version>
-            <type>pom</type>
-            <exclusions>
-                <exclusion>
-                    <groupId>org.mule.examples</groupId>
-                    <artifactId>mule-example-cep</artifactId>
-                </exclusion>
-                <exclusion>
-                    <groupId>org.mule.examples</groupId>
-                    <artifactId>mule-example-errorhandler</artifactId>
-                </exclusion>
-                <exclusion>
-                    <groupId>org.mule.examples</groupId>
-                    <artifactId>mule-example-geomail</artifactId>
-                </exclusion>
-                <exclusion>
-                    <groupId>org.mule.examples</groupId>
-                    <artifactId>mule-example-loanbroker-bpm</artifactId>
-                </exclusion>
-                <exclusion>
-                    <groupId>org.mule.examples</groupId>
-                    <artifactId>mule-example-notifications</artifactId>
-                </exclusion>
-            </exclusions>
-        </dependency>
-=======
->>>>>>> 069f3b37
         <!-- Include all Mule Modules -->
         <dependency>
             <groupId>org.mule.modules</groupId>
@@ -265,46 +233,6 @@
             <artifactId>xmlunit</artifactId>
         </dependency>
 
-<<<<<<< HEAD
-        <!--
-            Activemq is a transitive dependency from the errorhandler example.
-            Make sure it doesn't end up in the standalone distro.
-        -->
-        <dependency>
-            <groupId>org.apache.activemq</groupId>
-            <artifactId>activemq-core</artifactId>
-            <scope>provided</scope>
-        </dependency>
-
-        <!--
-            derby is a transitive dependency from the loanbroker-bpm example.
-            Make sure it doesn't end up in the standalone distro.
-        -->
-        <dependency>
-            <groupId>org.apache.derby</groupId>
-            <artifactId>derby</artifactId>
-            <scope>provided</scope>
-        </dependency>
-
-        <!--
-            Exclude the transitive dependencies of the mule example launcher
-         -->
-        <dependency>
-            <groupId>net.htmlparser.jericho</groupId>
-            <artifactId>jericho-html</artifactId>
-            <version>3.2</version>
-            <scope>provided</scope>
-        </dependency>
-=======
-        <!-- include the ant tasks, so users can point to them, in lib/opt -->
-        <dependency>
-            <groupId>org.mule.tools</groupId>
-            <artifactId>mule-tools-anttasks</artifactId>
-            <version>${project.version}</version>
-            <type>jar</type>
-        </dependency>
-
->>>>>>> 069f3b37
         <!-- re-add our ant dependency as it gets transitively excluded by jetty's jsp support -->
         <dependency>
             <groupId>org.apache.ant</groupId>
